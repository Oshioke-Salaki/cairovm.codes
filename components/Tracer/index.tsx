<<<<<<< HEAD
import { Dispatch, SetStateAction, useEffect, useRef, useState } from 'react'
import ExecutionStatus from './ExecutionStatus'
=======
import { useContext, useEffect, useRef } from 'react'

>>>>>>> d0737ad0
import ReactTooltip from 'react-tooltip'

import { CairoVMApiContext } from 'context/cairoVMApiContext'

import ExecutionStatus from './ExecutionStatus'

export interface Instruction {
  ap_update: string
  dst_register: string
  fp_update: string
  off0: string
  off1: string
  off2: string
  op0_register: string
  op1_addr: string
  opcode: string
  pc_update: string
  res: string
}

export interface TraceEntry {
  pc: number
  ap: number
  fp: number
}

export interface TracerData {
  pcInstMap: { [key: string]: Instruction }
  trace: TraceEntry[]
  memory: { [key: string]: string }
  pcToInstIndexesMap: { [key: string]: number }
}

interface TracerProps {
  mainHeight: number
  barHeight: number
  tracerData?: TracerData
}

export const Tracer = ({ tracerData, mainHeight, barHeight }: TracerProps) => {
  const { onExecutionStepChange, executionTraceStepNumber } =
    useContext(CairoVMApiContext)

  const trace = tracerData?.trace
<<<<<<< HEAD
  const currentTraceEntry = tracerData?.trace[currentStep]
  const [currentFocus, setCurrentFocus] = useState(0)
=======
  const currentTraceEntry = tracerData?.trace[executionTraceStepNumber]
>>>>>>> d0737ad0

  useEffect(() => {
    const element = tableRef.current?.querySelector(
      '#focus_row',
    ) as HTMLElement | null
    if (tableRef.current && element?.offsetTop) {
      tableRef.current.scrollTop = element.offsetTop - 58
    }
  }, [currentTraceEntry, currentFocus])

  const tableRef = useRef<HTMLDivElement>(null)

  function stepIn() {
    if (
      !trace ||
      trace.length === 0 ||
      executionTraceStepNumber === trace.length - 1
    ) {
      return
    }
<<<<<<< HEAD
    setCurrentStep(currentStep + 1)
    setCurrentFocus(currentStep + 1)
=======
    onExecutionStepChange(executionTraceStepNumber + 1)
>>>>>>> d0737ad0
  }

  function stepOut() {
    if (!trace || trace.length === 0 || executionTraceStepNumber === 0) {
      return
    }
<<<<<<< HEAD
    setCurrentStep(currentStep - 1)
    setCurrentFocus(currentStep - 1)
=======
    onExecutionStepChange(executionTraceStepNumber - 1)
>>>>>>> d0737ad0
  }

  return (
    <>
      <div className="border-t md:border-t-0 border-b border-gray-200 dark:border-black-500 flex items-center pl-4 pr-6 h-14">
        <ExecutionStatus onStepIn={stepIn} onStepOut={stepOut} />
      </div>
      {tracerData && currentTraceEntry && trace && (
        <>
          <div
            ref={tableRef}
            className="overflow-auto pane pane-light relative bg-gray-50 dark:bg-black-600 border-gray-200 dark:border-black-500"
            style={{ height: mainHeight }}
          >
            <InstructionsTable
              memory={tracerData.memory}
              pcInstMap={tracerData.pcInstMap}
              currentTraceEntry={currentTraceEntry}
              currentFocus={currentFocus}
            />
          </div>
          <div style={{ height: barHeight }}>
            <InfoBar
              trace={trace}
              currentStep={executionTraceStepNumber}
              currentTraceEntry={currentTraceEntry}
              setCurrentFocus={setCurrentFocus}
            />
          </div>
        </>
      )}
    </>
  )
}

function InfoBar({
  currentStep,
  currentTraceEntry,
  trace,
  setCurrentFocus,
}: {
  currentStep: number
  currentTraceEntry: TraceEntry
  trace: TraceEntry[]
  setCurrentFocus: Dispatch<SetStateAction<number>>
}) {
  return (
    <div className="h-full px-4 flex items-center justify-between text-sm">
      <div className="flex gap-2">
        <button
          onClick={() => {
            setCurrentFocus(currentTraceEntry.pc)
          }}
          className={`inline-flex items-center rounded-md bg-fuchsia-50 dark:bg-fuchsia-950/20 hover:border-fuchsia-700/30 px-2 text-xs font-medium text-fuchsia-700 border border-fuchsia-700/10`}
        >
          <span className={`border-r border-fuchsia-700/10 pr-2 mr-2 py-1`}>
            pc
          </span>
          <span className="font-mono">{currentTraceEntry.pc}</span>
        </button>
        <button
          onClick={() => setCurrentFocus(currentTraceEntry.fp)}
          className={`inline-flex items-center rounded-md bg-green-50 dark:bg-green-950/20 hover:border-green-700/30 px-2 text-xs font-medium text-green-700 border border-green-700/10`}
        >
          <span className={`border-r border-green-700/10 pr-2 mr-2 py-1`}>
            fp
          </span>
          <span className="font-mono">{currentTraceEntry.fp}</span>
        </button>
        <button
          onClick={() => {
            setCurrentFocus(currentTraceEntry.ap)
          }}
          className={`inline-flex items-center rounded-md bg-orange-50 dark:bg-orange-950/20 hover:border-orange-700/30 px-2 text-xs font-medium text-orange-700 border border-orange-700/10`}
        >
          <span className={`border-r border-orange-700/10 pr-2 mr-2 py-1`}>
            ap
          </span>
          <span className="font-mono">{currentTraceEntry.ap}</span>
        </button>
      </div>
      <div>
        <span className="inline-block mr-1 text-gray-500 text-sm select-none">
          Current step:
        </span>
        <span
          className="inline-block mr-4 select-all cursor-help font-mono"
          data-tip="Step number of the current instruction"
        >
          {currentStep + 1}
        </span>
        <span className="inline-block mr-1 text-gray-500 text-sm select-none">
          Total:
        </span>
        <span
          className="inline-block mr-4 select-all cursor-help font-mono"
          data-tip="Total number of steps of the entire execution"
        >
          {trace.length}
        </span>

        <ReactTooltip className="tooltip" effect="solid" />
      </div>
    </div>
  )
}

function InstructionsTable({
  memory,
  pcInstMap,
  currentTraceEntry,
  currentFocus,
}: {
  memory: TracerData['memory']
  pcInstMap: TracerData['pcInstMap']
  currentTraceEntry: TraceEntry
  currentFocus: number
}) {
  const { pc, ap, fp } = currentTraceEntry

  return (
    <table className="w-full font-mono text-tiny">
      <thead>
        <tr className="text-left sticky top-0 bg-gray-50 dark:bg-black-600 text-gray-400 dark:text-gray-600 border-b border-gray-200 dark:border-black-500">
          <th className="py-1"></th>
          <th className="py-1"></th>
          <th className="py-1 px-2 font-thin">memory</th>
          <th className="py-1 px-2 font-thin">opcode</th>
          <th className="py-1 px-2 font-thin">off0</th>
          <th className="py-1 px-2 font-thin">off1</th>
          <th className="py-1 px-2 font-thin">off2</th>
          <th className="py-1 px-2 font-thin">dst</th>
          <th className="py-1 px-2 font-thin">op0</th>
          <th className="py-1 px-2 font-thin">op1</th>
          <th className="py-1 px-2 font-thin">res</th>
          <th className="py-1 px-2 font-thin">pc_update</th>
          <th className="py-1 px-2 font-thin">ap_update</th>
          <th className="py-1 px-2 font-thin">fp_update</th>
        </tr>
      </thead>
      <tbody>
        {Object.keys(memory).map((addr) => {
          const isCurrent = pc.toString() === addr
          const addrNum = Number(addr)
          const isFocus = currentFocus == addrNum
          return (
            <tr
              key={addr}
              id={isFocus ? 'focus_row' : undefined}
              className={`border-b text-gray-400 dark:text-gray-600 border-gray-200 dark:border-black-500 ${
                isCurrent ? 'text-gray-900 dark:text-gray-200' : ''
              }`}
            >
              <td className="pl-4 pr-2">
                {addrNum === pc && (
                  <span className="text-fuchsia-700">[pc]</span>
                )}
                {addrNum === ap && (
                  <span className="text-orange-700">[ap]</span>
                )}
                {addrNum === fp && <span className="text-green-700">[fp]</span>}
              </td>
              <td className="py-1 px-2 whitespace-nowrap">{addr}</td>
              <td className="py-1 px-2 max-w-40 break-words">{memory[addr]}</td>
              {pcInstMap[addr] && (
                <>
                  <td className="py-1 px-2">{pcInstMap[addr].opcode}</td>
                  <td className="py-1 px-2">{pcInstMap[addr].off0}</td>
                  <td className="py-1 px-2">{pcInstMap[addr].off1}</td>
                  <td className="py-1 px-2">{pcInstMap[addr].off2}</td>
                  <td className="py-1 px-2">{pcInstMap[addr].dst_register}</td>
                  <td className="py-1 px-2">{pcInstMap[addr].op0_register}</td>
                  <td className="py-1 px-2">{pcInstMap[addr].op1_addr}</td>
                  <td className="py-1 px-2">{pcInstMap[addr].res}</td>
                  <td className="py-1 px-2">{pcInstMap[addr].pc_update}</td>
                  <td className="py-1 px-2">{pcInstMap[addr].ap_update}</td>
                  <td className="py-1 px-2">{pcInstMap[addr].fp_update}</td>
                </>
              )}
            </tr>
          )
        })}
      </tbody>
    </table>
  )
}<|MERGE_RESOLUTION|>--- conflicted
+++ resolved
@@ -1,10 +1,12 @@
-<<<<<<< HEAD
-import { Dispatch, SetStateAction, useEffect, useRef, useState } from 'react'
-import ExecutionStatus from './ExecutionStatus'
-=======
-import { useContext, useEffect, useRef } from 'react'
-
->>>>>>> d0737ad0
+import {
+  Dispatch,
+  SetStateAction,
+  useContext,
+  useState,
+  useEffect,
+  useRef,
+} from 'react'
+
 import ReactTooltip from 'react-tooltip'
 
 import { CairoVMApiContext } from 'context/cairoVMApiContext'
@@ -49,12 +51,8 @@
     useContext(CairoVMApiContext)
 
   const trace = tracerData?.trace
-<<<<<<< HEAD
-  const currentTraceEntry = tracerData?.trace[currentStep]
+  const currentTraceEntry = tracerData?.trace[executionTraceStepNumber]
   const [currentFocus, setCurrentFocus] = useState(0)
-=======
-  const currentTraceEntry = tracerData?.trace[executionTraceStepNumber]
->>>>>>> d0737ad0
 
   useEffect(() => {
     const element = tableRef.current?.querySelector(
@@ -75,24 +73,16 @@
     ) {
       return
     }
-<<<<<<< HEAD
-    setCurrentStep(currentStep + 1)
-    setCurrentFocus(currentStep + 1)
-=======
     onExecutionStepChange(executionTraceStepNumber + 1)
->>>>>>> d0737ad0
+    setCurrentFocus(tracerData?.trace[executionTraceStepNumber + 1].pc || 0)
   }
 
   function stepOut() {
     if (!trace || trace.length === 0 || executionTraceStepNumber === 0) {
       return
     }
-<<<<<<< HEAD
-    setCurrentStep(currentStep - 1)
-    setCurrentFocus(currentStep - 1)
-=======
     onExecutionStepChange(executionTraceStepNumber - 1)
->>>>>>> d0737ad0
+    setCurrentFocus(tracerData?.trace[executionTraceStepNumber - 1].pc || 0)
   }
 
   return (
@@ -243,7 +233,7 @@
               key={addr}
               id={isFocus ? 'focus_row' : undefined}
               className={`border-b text-gray-400 dark:text-gray-600 border-gray-200 dark:border-black-500 ${
-                isCurrent ? 'text-gray-900 dark:text-gray-200' : ''
+                isFocus ? 'text-gray-900 dark:text-gray-200' : ''
               }`}
             >
               <td className="pl-4 pr-2">

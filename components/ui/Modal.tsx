import { RiCloseLine } from '@remixicon/react'

export type ModalProps = {
  title: string
  visible: boolean
  setVisible: (_visible: boolean) => void
  children: React.ReactNode
}

export const Modal = ({
  title,
  visible,
  setVisible,
  children,
}: ModalProps): JSX.Element => {
  const closeModal = () => setVisible(false)

  return visible ? (
    <div
<<<<<<< HEAD
      className="flex fixed top-0 left-0 z-80 w-screen h-screen bg-gray-800/30 dark:bg-gray-800/50 justify-center items-center cursor-auto"
=======
      className="flex fixed top-0 left-0 z-80 w-screen h-screen bg-gray-800/50 dark:bg-gray-800/50 justify-center items-center"
>>>>>>> 1ded44ed
      role="button"
      tabIndex={0}
      onClick={closeModal}
      onKeyDown={closeModal}
    >
<<<<<<< HEAD
      <div
        className="md:max-w-3xl relative p-4 bg-white w-full m-auto flex-col flex rounded-lg cursor-auto"
        role="button"
        tabIndex={0}
        onClick={(e) => e.stopPropagation()}
        onKeyDown={(e) => e.stopPropagation()}
      >
        <div className="flex flex-row justify-between pb-2 border-b border-slate-300 mb-4">
          <h2 className="text-sm md:text-md lg:text-lg text-gray-900 dark:text-gray-900 font-semibold">
            {title}
          </h2>
          <button onClick={closeModal} aria-label="Close modal">
            <RiCloseLine size={24} />
          </button>
=======
      <div className="fixed inset-0 z-50 overflow-auto bg-black/80 flex">
        <div className="max-w-lg lg:max-w-3xl relative p-4 bg-white text-gray-900 dark:bg-gray-800 dark:text-gray-400 w-full m-auto flex-col flex rounded-lg">
          <div className="flex flex-row justify-between pb-2 border-b border-slate-300 mb-4">
            <h2 className="text-sm md:text-md lg:text-lg font-semibold">
              {title}
            </h2>
            <button onClick={closeModal} aria-label="Close modal">
              <RiCloseLine size={24} />
            </button>
          </div>
          {children}
>>>>>>> 1ded44ed
        </div>
        {children}
      </div>
    </div>
  ) : (
    <></>
  )
}<|MERGE_RESOLUTION|>--- conflicted
+++ resolved
@@ -17,44 +17,26 @@
 
   return visible ? (
     <div
-<<<<<<< HEAD
-      className="flex fixed top-0 left-0 z-80 w-screen h-screen bg-gray-800/30 dark:bg-gray-800/50 justify-center items-center cursor-auto"
-=======
-      className="flex fixed top-0 left-0 z-80 w-screen h-screen bg-gray-800/50 dark:bg-gray-800/50 justify-center items-center"
->>>>>>> 1ded44ed
+      className="flex fixed top-0 left-0 z-80 w-screen h-screen bg-gray-800/50 dark:bg-gray-800/50 justify-center items-center cursor-auto"
       role="button"
       tabIndex={0}
       onClick={closeModal}
       onKeyDown={closeModal}
     >
-<<<<<<< HEAD
       <div
-        className="md:max-w-3xl relative p-4 bg-white w-full m-auto flex-col flex rounded-lg cursor-auto"
+        className="md:max-w-3xl relative p-4 bg-white text-gray-900 dark:bg-gray-800 dark:text-gray-400 w-full m-auto flex-col flex rounded-lg cursor-auto"
         role="button"
         tabIndex={0}
         onClick={(e) => e.stopPropagation()}
         onKeyDown={(e) => e.stopPropagation()}
       >
         <div className="flex flex-row justify-between pb-2 border-b border-slate-300 mb-4">
-          <h2 className="text-sm md:text-md lg:text-lg text-gray-900 dark:text-gray-900 font-semibold">
+          <h2 className="text-sm md:text-md lg:text-lg font-semibold">
             {title}
           </h2>
           <button onClick={closeModal} aria-label="Close modal">
             <RiCloseLine size={24} />
           </button>
-=======
-      <div className="fixed inset-0 z-50 overflow-auto bg-black/80 flex">
-        <div className="max-w-lg lg:max-w-3xl relative p-4 bg-white text-gray-900 dark:bg-gray-800 dark:text-gray-400 w-full m-auto flex-col flex rounded-lg">
-          <div className="flex flex-row justify-between pb-2 border-b border-slate-300 mb-4">
-            <h2 className="text-sm md:text-md lg:text-lg font-semibold">
-              {title}
-            </h2>
-            <button onClick={closeModal} aria-label="Close modal">
-              <RiCloseLine size={24} />
-            </button>
-          </div>
-          {children}
->>>>>>> 1ded44ed
         </div>
         {children}
       </div>

--- conflicted
+++ resolved
@@ -6,19 +6,11 @@
   useContext,
   useEffect,
   useMemo,
-<<<<<<< HEAD
   useRef,
   useState,
 } from 'react'
 
-import {decode, encode} from '@kunigi/string-compression'
-=======
-  useCallback,
-  RefObject,
-} from 'react'
-
 import { encode, decode } from '@kunigi/string-compression'
->>>>>>> 4a8577b4
 import cn from 'classnames'
 import copy from 'copy-to-clipboard'
 import {useRouter} from 'next/router'
@@ -27,20 +19,13 @@
 import {RiLinksLine} from '@remixicon/react'
 import {Setting, SettingsContext} from 'context/settingsContext'
 
-<<<<<<< HEAD
-import {getAbsoluteURL} from 'util/browser'
-import {codeHighlight, isEmpty, objToQueryString,} from 'util/string'
-
-import examples from 'components/Editor/examples'
-import {Button} from 'components/ui'
-=======
 import { getAbsoluteURL } from 'util/browser'
 import { isArgumentStringValid } from 'util/compiler'
 import { codeHighlight, isEmpty, objToQueryString } from 'util/string'
 
 import examples from 'components/Editor/examples'
 import { Tracer } from 'components/Tracer'
->>>>>>> 4a8577b4
+import { Button } from 'components/ui'
 
 import Console from './Console'
 import EditorControls from './EditorControls'
